use std::collections::VecDeque;

use crate::dolev_yao::{augment_knowledge, can_derive};
use crate::protocol::{self, Direction, Func, Protocol, SessionId};

use ena::unify::{InPlaceUnificationTable, UnifyKey, UnifyValue};
use indexmap::IndexMap;
use itertools::Itertools;
use macor_parse::ast::Ident;
use smol_str::SmolStr;

type Rc<T> = std::sync::Arc<T>;

#[derive(Clone, Copy, Eq)]
pub struct ConstantId(u32, pub Option<&'static str>);

impl std::hash::Hash for ConstantId {
    fn hash<H: std::hash::Hasher>(&self, state: &mut H) {
        self.0.hash(state);
    }
}

impl PartialOrd for ConstantId {
    fn partial_cmp(&self, other: &Self) -> Option<std::cmp::Ordering> {
        self.0.partial_cmp(&other.0)
    }
}

impl Ord for ConstantId {
    fn cmp(&self, other: &Self) -> std::cmp::Ordering {
        self.partial_cmp(other).unwrap()
    }
}

impl PartialEq for ConstantId {
    fn eq(&self, other: &Self) -> bool {
        self.0 == other.0
    }
}

impl std::fmt::Debug for ConstantId {
    fn fmt(&self, f: &mut std::fmt::Formatter<'_>) -> std::fmt::Result {
        if let Some(name) = self.1 {
            write!(f, "!{}[{}]", name, self.0)
        } else {
            write!(f, "![{}]", self.0)
        }
    }
}
#[derive(Debug, Clone, Copy, PartialEq, PartialOrd, Ord, Eq, Hash)]
pub struct MessageId(u32);

#[derive(Clone, PartialEq, Eq, PartialOrd, Ord, Hash)]
pub enum Actor {
    Actor(Option<SmolStr>),
    Intruder,
}

#[derive(Clone, PartialEq, Eq, PartialOrd, Ord, Hash)]
pub enum Message<M> {
    Variable(Option<SmolStr>),
    Agent(Actor),
    Constant(ConstantId),
    Composition(Func<ConstantId>, Vec<M>),
    Tuple(Vec<M>),
}

impl<M: std::fmt::Debug> std::fmt::Debug for Message<M> {
    fn fmt(&self, f: &mut std::fmt::Formatter<'_>) -> std::fmt::Result {
        match self {
            Self::Variable(arg0) => {
                if let Some(k) = arg0 {
                    write!(f, "Var({})", k)
                } else {
                    write!(f, "Var")
                }
            }
            Self::Agent(Actor::Intruder) => {
                write!(f, "Agent(i)")
            }
            Self::Agent(Actor::Actor(arg0)) => {
                if let Some(k) = arg0 {
                    write!(f, "Agent({})", k)
                } else {
                    write!(f, "Agent")
                }
            }
            Self::Constant(c) => c.fmt(f),
            Self::Composition(fun, args) => {
                if let Func::User(x) = fun {
                    write!(f, "{:?}({:?})", x, args.iter().format(", "))
                } else {
                    write!(f, "{:?}({:?})", fun, args.iter().format(", "))
                }
            }
            Self::Tuple(arg0) => write!(f, ":({:?})", arg0.iter().format(", ")),
        }
    }
}

#[derive(Clone, PartialEq, Eq, PartialOrd, Ord, Hash)]
pub struct FullMessage(pub Message<FullMessage>);

impl std::fmt::Debug for FullMessage {
    fn fmt(&self, f: &mut std::fmt::Formatter<'_>) -> std::fmt::Result {
        self.0.fmt(f)
    }
}

impl UnifyValue for Message<MessageId> {
    type Error = ();

    fn unify_values(l: &Self, r: &Self) -> Result<Self, Self::Error> {
        use self::Message::*;

        Ok(match (l, r) {
            (Variable(l), Variable(r)) => Variable(l.clone().or_else(|| r.clone())),
            (Variable(_), Agent(c)) | (Agent(c), Variable(_)) => Agent(c.clone()),
            (Variable(_), Constant(c)) | (Constant(c), Variable(_)) => Constant(*c),
            (Variable(_), Composition(func, args)) | (Composition(func, args), Variable(_)) => {
                Composition(func.clone(), args.clone())
            }
            (Variable(_), Tuple(ts)) | (Tuple(ts), Variable(_)) => Tuple(ts.clone()),
            (Agent(Actor::Intruder), Agent(a)) | (Agent(a), Agent(Actor::Intruder)) => {
                Agent(Actor::Intruder)
            }
            (Agent(Actor::Actor(l)), Agent(Actor::Actor(r))) => {
                Agent(Actor::Actor(l.clone().or_else(|| r.clone())))
            }
            (Constant(l), Constant(r)) => {
                if l == r {
                    Constant(*l)
                } else {
                    return Err(());
                }
            }
            (Composition(l_func, l_args), Composition(r_func, r_args)) => {
                if l_func != r_func && l_args.len() == r_args.len() {
                    return Err(());
                } else {
                    Composition(l_func.clone(), l_args.clone())
                }
            }
            (Tuple(ls), Tuple(rs)) => {
                if ls.len() != rs.len() {
                    return Err(());
                } else {
                    Tuple(ls.clone())
                }
            }
            _ => return Err(()),
        })
    }
}

impl UnifyKey for MessageId {
    type Value = Message<MessageId>;

    fn index(&self) -> u32 {
        self.0
    }

    fn from_index(u: u32) -> Self {
        MessageId(u)
    }

    fn tag() -> &'static str {
        "MessageId"
    }
}

#[derive(Debug, Clone, Hash, PartialEq, Eq)]
struct VariableKey {
    session_id: SessionId,
    actor: SmolStr,
    variable: SmolStr,
}

#[derive(Debug, Clone)]
pub struct Unifier {
    intruder: MessageId,
    table: InPlaceUnificationTable<MessageId>,
}

impl Default for Unifier {
    fn default() -> Self {
        let mut table = InPlaceUnificationTable::default();
        let intruder = table.new_key(Message::Agent(Actor::Intruder));
        Self { intruder, table }
    }
}

impl Unifier {
    pub fn intruder(&self) -> MessageId {
        self.intruder
    }
    /// Recursively unifies the two messages and returns either of the passed
    /// messages if they indeed do unify (since they are now equivalent), or
    /// else produces and error.
    pub fn unify(&mut self, l: MessageId, r: MessageId) -> Result<MessageId, ()> {
        use self::Message::*;

        Ok(
            match (self.table.probe_value(l), self.table.probe_value(r)) {
                (Variable(_), _) | (_, Variable(_)) => {
                    self.table.unify_var_var(l, r)?;
                    l
                }
                (Agent(_), Agent(_)) => {
                    self.table.unify_var_var(l, r)?;
                    l
                }
                (Constant(x), Constant(y)) => {
                    if x == y {
                        l
                    } else {
                        return Err(());
                    }
                }
                (Composition(l_func, l_args), Composition(r_func, r_args)) => {
                    if l_func != r_func || l_args.len() != r_args.len() {
                        // eprintln!(
                        //     "Attempted to unify {:?} with {:?}",
                        //     self.resolve_full(l),
                        //     self.resolve_full(r)
                        // );
                        return Err(());
                    } else {
                        for (l_arg, r_arg) in l_args.into_iter().zip_eq(r_args) {
                            self.unify(l_arg, r_arg)?;
                        }
                        self.table.unify_var_var(l, r)?;
                        l
                    }
                }
                (Tuple(ls), Tuple(rs)) => {
                    if ls.len() != rs.len() {
                        return Err(());
                    } else {
                        for (l_arg, r_arg) in ls.into_iter().zip_eq(rs) {
                            self.unify(l_arg, r_arg)?;
                        }
                        self.table.unify_var_var(l, r)?;
                        l
                    }
                }
                _ => return Err(()),
            },
        )
    }
    pub fn are_unified(&mut self, a: MessageId, b: MessageId) -> bool {
        // TODO: Should this be recursive?
        if self.table.unioned(a, b) {
            return true;
        }

        // println!(
        //     "Are unified: {:?} with {:?}",
        //     self.resolve_full(a),
        //     self.resolve_full(b)
        // );

        false
    }
    // pub fn try_unify(&mut self, a: MessageId, b: MessageId) -> Result<(), ()> {
    //     // TODO: Should this be recursive?
    //     if self.table.unioned(a, b) {
    //         return Ok(());
    //     }

    //     use self::Message::*;

    //     match (self.probe_value(a), self.probe_value(b)) {
    //         (Message::Agent(_))
    //         (a, b) => todo!("{:?} {:?}", a, b),
    //     }

    //     // println!(
    //     //     "Are unified: {:?} with {:?}",
    //     //     self.resolve_full(a),
    //     //     self.resolve_full(b)
    //     // );

    //     false
    // }

    pub fn probe_value(&mut self, id: MessageId) -> Message<MessageId> {
        self.table.probe_value(id)
    }

    pub fn resolve_full(&mut self, id: MessageId) -> FullMessage {
        match self.table.probe_value(id) {
            Message::Variable(v) => FullMessage(Message::Variable(v)),
            Message::Agent(v) => FullMessage(Message::Agent(v)),
            Message::Constant(c) => FullMessage(Message::Constant(c)),
            Message::Composition(func, args) => FullMessage(Message::Composition(
                func,
                args.into_iter().map(|arg| self.resolve_full(arg)).collect(),
            )),
            Message::Tuple(ts) => FullMessage(Message::Tuple(
                ts.into_iter().map(|t| self.resolve_full(t)).collect(),
            )),
        }
    }
}

#[test]
fn very_basic_unification() -> Result<(), ()> {
    let mut unifier = Unifier::default();

    let a = unifier
        .table
        .new_key(Message::Constant(ConstantId(0, None)));
    let b = unifier.table.new_key(Message::Variable(None));

    unifier.unify(a, b)?;

    assert_eq!(unifier.table.probe_value(a), unifier.table.probe_value(b));
    assert_eq!(
        unifier.table.probe_value(b),
        Message::Constant(ConstantId(0, None))
    );

    Ok(())
}

#[test]
fn less_basic_unification() -> Result<(), ()> {
    let mut unifier = Unifier::default();

    let x = unifier
        .table
        .new_key(Message::Constant(ConstantId(0, None)));
    let y = unifier
        .table
        .new_key(Message::Constant(ConstantId(1, None)));

    let y_free = unifier.table.new_key(Message::Variable(None));
    let x_free = unifier.table.new_key(Message::Variable(None));

    let a = unifier.table.new_key(Message::Tuple(vec![x, y_free]));
    let b = unifier.table.new_key(Message::Tuple(vec![x_free, y]));

    unifier.unify(a, b)?;

    assert_eq!(unifier.resolve_full(a), unifier.resolve_full(b));
    assert_eq!(
        unifier.resolve_full(a),
        FullMessage(Message::Tuple(vec![
            FullMessage(Message::Constant(ConstantId(0, None))),
            FullMessage(Message::Constant(ConstantId(1, None)))
        ]))
    );

    Ok(())
}

#[test]
fn unify_simple_composition() -> Result<(), ()> {
    let mut unifier = Unifier::default();

    let x = unifier
        .table
        .new_key(Message::Constant(ConstantId(0, None)));
    let y = unifier
        .table
        .new_key(Message::Constant(ConstantId(1, None)));

    let x_free = unifier.table.new_key(Message::Variable(None));
    let y_free = unifier.table.new_key(Message::Variable(None));

    let a = unifier
        .table
        .new_key(Message::Composition(Func::Exp, vec![x, y_free]));
    let b = unifier
        .table
        .new_key(Message::Composition(Func::Exp, vec![x_free, y]));

    unifier.unify(a, b)?;

    assert_eq!(unifier.resolve_full(a), unifier.resolve_full(b));
    assert_eq!(
        unifier.resolve_full(a),
        FullMessage(Message::Composition(
            Func::Exp,
            vec![
                FullMessage(Message::Constant(ConstantId(0, None))),
                FullMessage(Message::Constant(ConstantId(1, None)))
            ]
        ))
    );

    Ok(())
}

#[test]
fn non_unification() {
    let mut unifier = Unifier::default();

    let x = unifier
        .table
        .new_key(Message::Constant(ConstantId(0, None)));
    let y = unifier
        .table
        .new_key(Message::Constant(ConstantId(1, None)));

    let free = unifier.table.new_key(Message::Variable(None));

    let a = unifier.table.new_key(Message::Tuple(vec![y, free]));
    let b = unifier.table.new_key(Message::Tuple(vec![x, y]));

    assert_eq!(unifier.unify(a, b), Err(()));
}

#[test]
fn branching_unification() -> Result<(), ()> {
    let mut unifier = Unifier::default();

    let x = unifier
        .table
        .new_key(Message::Constant(ConstantId(1, None)));
    let y = unifier
        .table
        .new_key(Message::Constant(ConstantId(2, None)));

    let a = unifier.table.new_key(Message::Variable(None));

    let mut world_1 = unifier.clone();
    let mut world_2 = unifier.clone();

    world_1.unify(a, x)?;
    world_2.unify(a, y)?;

    assert_eq!(
        world_1.resolve_full(a),
        FullMessage(Message::Constant(ConstantId(1, None)))
    );
    assert_eq!(
        world_2.resolve_full(a),
        FullMessage(Message::Constant(ConstantId(2, None)))
    );

    Ok(())
}

// Numbers: NA
//
// A->s: NA
//              A fixes the value of NA to be whatever
//                  .... s does not know what NA is yet ....
//              s receives its first occurrence of NA, and fixes it to that value
// s->B: NA
//              s sends its fixed value of NA to B
//              B fixes the value to what ever it was told
// B->A: NA
//              B sends the fixed value of NA to A
//              A already knows the value of NA, and thus can check its validity
//
// A->s: n1
//              s needs to unify the expected message with the received:
//              unify(n1, NA)

// A->: NA_a (1)
// ->A: NA_a (3)

// ->s: NA_s (1)
// s->: NA_s (2)

// ->B: NA_b (2)
// B->: NA_b (3)

#[derive(Debug)]
pub struct Converter<'a> {
    unifier: &'a mut Unifier,
    mappings: &'a mut Mappings,
}

#[derive(Debug, Clone)]
pub struct Mappings {
    next_constant: u32,
    actor_table: IndexMap<(Option<SessionId>, SmallStr), MessageId>,
    func_table: IndexMap<Func, MessageId>,
    global_constant_table: IndexMap<SmallStr, MessageId>,
    constant_table: IndexMap<VariableKey, MessageId>,
    variable_table: IndexMap<VariableKey, MessageId>,
}

impl Default for Mappings {
    fn default() -> Self {
        Self {
            next_constant: 1,
            actor_table: Default::default(),
            func_table: Default::default(),
            global_constant_table: Default::default(),
            constant_table: Default::default(),
            variable_table: Default::default(),
        }
    }
}

impl<'a> Converter<'a> {
    pub fn new(unifier: &'a mut Unifier, mappings: &'a mut Mappings) -> Self {
        Self { unifier, mappings }
    }

    pub fn get_actor(
        &mut self,
        session_id: Option<SessionId>,
        agent: &protocol::ActorName,
    ) -> MessageId {
        // TODO: ???
        // let mid = self.register_global_constant(agent);
        // if let Message::Constant(c) = self.unifier.table.probe_value(mid) {
        //     c
        // } else {
        //     unreachable!()
        // }
        // TODO: ???
        *self
            .mappings
            .actor_table
            .entry((session_id, agent.0.clone().into()))
            .or_insert_with(|| match session_id {
                _ if agent.0.is_constant() => {
                    let cid = ConstantId(
                        self.mappings.next_constant,
                        Some(leak_str(agent.0.as_str())),
                    );
                    self.mappings.next_constant += 1;
                    self.unifier.table.new_key(Message::Constant(cid))
                }
                Some(session_id) => self.unifier.table.new_key(Message::Agent(Actor::Actor(Some(
                    format!("{}_{}", agent.0, session_id.0).into(),
                )))),
                _ => self.unifier.table.new_key(Message::Agent(Actor::Actor(Some(
                    format!("{}", agent.0).into(),
                )))),
            })
    }
    pub fn get_function_constant(&mut self, func: Func) -> MessageId {
        *self
            .mappings
            .func_table
            .entry(func.clone())
            .or_insert_with(|| {
                let cid = ConstantId(
                    self.mappings.next_constant,
                    Some(leak_str(&format!("{:?}", func))),
                );
                self.mappings.next_constant += 1;
                self.unifier.table.new_key(Message::Constant(cid))
            })
    }

    pub fn register_global_constant(&mut self, constant_name: &str) -> ConstantId {
        let msg = self.register_global_constant_msg(constant_name);
        match self.unifier.table.probe_value(msg) {
            Message::Constant(c) => c,
            _ => unreachable!(),
        }
    }
    pub fn register_global_constant_msg(&mut self, constant_name: &str) -> MessageId {
        *self
            .mappings
            .global_constant_table
            .entry(constant_name.into())
            .or_insert_with(|| {
                let cid = ConstantId(self.mappings.next_constant, Some(leak_str(constant_name)));
                self.mappings.next_constant += 1;
                self.unifier.table.new_key(Message::Constant(cid))
            })
    }
    pub fn register_constant(
        &mut self,
        agent: &Ident<SmallStr>,
        session_id: SessionId,
        constant_name: &Ident<SmallStr>,
    ) -> MessageId {
        *self
            .mappings
            .constant_table
            .entry(VariableKey {
                session_id,
                actor: agent.into(),
                variable: constant_name.into(),
            })
            .or_insert_with(|| {
                let cid = ConstantId(
                    self.mappings.next_constant,
                    Some(leak_str(&format!(
                        "{}@{}:{}",
                        agent, session_id.0, constant_name
                    ))),
                );
                self.mappings.next_constant += 1;
                self.unifier.table.new_key(Message::Constant(cid))
            })
    }
    pub fn register_variable(
        &mut self,
        agent: &Ident<SmallStr>,
        session_id: SessionId,
        variable_name: &Ident<SmallStr>,
    ) -> MessageId {
        *self
            .mappings
            .variable_table
            .entry(VariableKey {
                session_id,
                actor: agent.into(),
                variable: variable_name.into(),
            })
            .or_insert_with(|| {
                self.unifier.table.new_key(Message::Variable(Some(
                    format!("{}@{}:{}", agent, session_id.0, variable_name).into(),
                )))
            })
    }

    fn initiate_typed_variable(
        &mut self,
        agent: Option<&Ident<SmallStr>>,
        session_id: SessionId,
        initators: &IndexMap<protocol::Variable, protocol::ActorName>,
        var: &protocol::Variable,
    ) -> MessageId {
        match var {
            protocol::Variable::Actor(a) => {
                // TODO: Is it fine to register agents like this??
                // self.register_variable(agent, session_id, a.0.as_str())
                // TODO: For now, just fix them so that A will always be A, and B always B
                self.get_actor(Some(session_id), a)
            }
            protocol::Variable::SymmetricKey(n) | protocol::Variable::Number(n) => {
                match (initators.get(var), agent) {
                    (Some(initator), Some(agent)) if &initator.0 == agent => {
                        self.register_constant(agent, session_id, &n.convert())
                    }
                    (Some(_), Some(agent)) => {
                        self.register_variable(agent, session_id, &n.convert())
                    }
                    (Some(initator), None) => {
                        self.register_constant(&initator.0, session_id, &n.convert())
                    }
                    _ => todo!("Variable {:?} ({:?})", var, initators),
                    // _ => self.register_variable(agent, session_id, &n.convert()),
                }
            }
        }
    }
    fn register_typed_message(
        &mut self,
        agent: Option<&Ident<SmallStr>>,
        session_id: SessionId,
        initiations: &IndexMap<protocol::Variable, protocol::ActorName>,
        msg: protocol::Message,
    ) -> MessageId {
        match msg {
            protocol::Message::Variable(var) => {
                self.initiate_typed_variable(agent, session_id, initiations, &var)
            }
            protocol::Message::Constant(c) => match c {
                protocol::Constant::Actor(a) => self.get_actor(Some(session_id), &a),
                protocol::Constant::Function(f) => self.get_function_constant(f),
                protocol::Constant::Intruder => self.unifier.intruder(),
                protocol::Constant::Nonce(_) => todo!(),
            },
            protocol::Message::Composition { func, args } => {
                let msg = Message::Composition(
                    match func {
                        Func::SymEnc => Func::SymEnc,
                        Func::AsymEnc => Func::AsymEnc,
                        Func::Exp => Func::Exp,
                        Func::Inv => Func::Inv,
                        Func::User(u) => Func::User(self.register_global_constant(u.as_str())),
                    },
                    args.into_iter()
                        .map(|arg| self.register_typed_message(agent, session_id, initiations, arg))
                        .collect(),
                );
                self.unifier.table.new_key(msg)
            }
            protocol::Message::Tuple(ts) => {
                let msg = Message::Tuple(
                    ts.into_iter()
                        .map(|t| self.register_typed_message(agent, session_id, initiations, t))
                        .collect(),
                );
                self.unifier.table.new_key(msg)
            }
        }
    }
    pub fn register_ast_message(
        &mut self,
        msg: protocol::Message<crate::typing::UntypedStage>,
    ) -> MessageId {
        match msg {
            protocol::Message::Variable(v) => self.register_global_constant_msg(v.as_str()),
            protocol::Message::Constant(_) => unreachable!(),
            protocol::Message::Composition { func, args } => {
                let msg = Message::Composition(
                    match func {
                        Func::SymEnc => Func::SymEnc,
                        Func::AsymEnc => Func::AsymEnc,
                        Func::Exp => Func::Exp,
                        Func::Inv => Func::Inv,
                        Func::User(u) => Func::User(self.register_global_constant(u.as_str())),
                    },
                    args.into_iter()
                        .map(|t| self.register_ast_message(t))
                        .collect(),
                );

                self.unifier.table.new_key(msg)
            }
            protocol::Message::Tuple(ts) => {
                let msg = Message::Tuple(
                    ts.into_iter()
                        .map(|t| self.register_ast_message(t))
                        .collect(),
                );
                self.unifier.table.new_key(msg)
            }
        }
    }
}

fn leak_str(s: &str) -> &'static str {
    Box::leak(s.to_string().into_boxed_str())
}

#[derive(Debug, Clone, Default)]
pub struct Knowledge(pub Vec<MessageId>);

type SmallStr = SmolStr;

#[derive(Debug, Clone)]
struct Transaction {
    sender: MessageId,
    receiver: MessageId,
    direction: Direction,
    messages: Vec<MessageId>,
}

#[derive(Debug, Clone)]
struct SessionActor {
    name: Ident<SmallStr>,
    actor_id: MessageId,
    initial_knowledge: Knowledge,
    strand: Vec<Transaction>,
}

#[derive(Debug, Clone)]
struct Secret {
    between_actors: Vec<MessageId>,
    msg: MessageId,
}

#[derive(Debug, Clone)]
pub struct Session {
    session_id: SessionId,
    actors: Vec<SessionActor>,
    secrets: Vec<Secret>,
}

impl Session {
    pub fn new(protocol: &Protocol, session_id: SessionId, converter: &mut Converter) -> Session {
        let actors = protocol
            .actors
            .iter()
            .map(|actor| {
                let mut initial_knowledge: Vec<_> = actor
                    .initial_knowledge
                    .iter()
                    .map(|msg| {
                        converter.register_typed_message(
                            Some(&actor.name.0),
                            session_id,
                            &protocol.initiations,
                            msg.clone(),
                        )
                    })
                    .collect();

                let initiates = actor.messages.iter().flat_map(|pattern| {
                    if pattern.direction == Direction::Outgoing {
                        pattern.initiates.clone()
                    } else {
                        Default::default()
                    }
                });

                initial_knowledge.extend(initiates.map(|var| {
                    converter.initiate_typed_variable(
                        Some(&actor.name.0),
                        session_id,
                        &protocol.initiations,
                        &var,
                    )
                }));

                initial_knowledge.sort_unstable_by_key(|msg| converter.unifier.resolve_full(*msg));
                initial_knowledge.dedup();

                SessionActor {
                    name: actor.name.0.clone(),
                    actor_id: converter.get_actor(Some(session_id), &actor.name),
                    initial_knowledge: Knowledge(initial_knowledge),
                    strand: actor
                        .messages
                        .iter()
                        .map(|pattern| Transaction {
                            sender: converter.get_actor(Some(session_id), &pattern.from),
                            receiver: converter.get_actor(Some(session_id), &pattern.to),
                            direction: pattern.direction,
                            messages: pattern
                                .packet
                                .iter()
                                .map(|msg| {
                                    converter.register_typed_message(
                                        Some(&actor.name.0),
                                        session_id,
                                        &protocol.initiations,
                                        msg.clone(),
                                    )
                                })
                                .collect_vec(),
                        })
                        .collect(),
                }
            })
            .collect_vec();

        let secrets = protocol
            .goals
            .iter()
            .flat_map(|goal| match goal {
                protocol::Goal::SecretBetween(agents, msgs) => msgs
                    .iter()
                    .map(|msg| Secret {
                        between_actors: agents
                            .iter()
                            .map(|agent| converter.get_actor(Some(session_id), agent))
                            .collect(),
                        msg: converter.register_typed_message(
                            None,
                            session_id,
                            &protocol.initiations,
                            msg.clone(),
                        ),
                    })
                    .collect_vec(),
                protocol::Goal::Authenticates(_, _, _) => {
                    eprintln!("⚠️ no authentication goals");
                    vec![]
                }
            })
            .collect();

        Session {
            session_id,
            actors,
            secrets,
        }
    }
    pub fn print(&self, unifier: &mut Unifier) {
        println!();
        println!("#############");
        println!("# SESSION {} #", self.session_id.0);
        println!("#############");
        for actor in &self.actors {
            println!();
            println!("> {} ({:?})", actor.name, actor.actor_id);
            println!(
                "> IK: {:?}",
                actor
                    .initial_knowledge
                    .0
                    .iter()
                    .map(|&msg| unifier.resolve_full(msg))
                    .collect_vec()
            );
            for t in &actor.strand {
                println!(
                    ">> {:?}->{:?}: {:?}",
                    unifier.resolve_full(t.sender),
                    unifier.resolve_full(t.receiver),
                    t.messages
                        .iter()
                        .map(|&msg| unifier.resolve_full(msg))
                        .collect_vec()
                );
            }
        }
        println!();
        println!("=== SECRETS ===");
        for secret in &self.secrets {
            println!("{:?}", unifier.resolve_full(secret.msg));
        }
    }
}

impl Knowledge {
    fn can_construct(&self, unifier: &mut Unifier, msg: MessageId) -> bool {
        // eprintln!(
        //     "Can construct {:?} with knowledge {:?}",
        //     unifier.resolve_full(msg),
        //     self.0
        //         .iter()
        //         .map(|&msg| unifier.resolve_full(msg))
        //         .format(", ")
        // );
        if self.0.iter().any(|&k| unifier.table.unioned(k, msg)) {
            return true;
        }

        if can_derive(self, msg, unifier) {
            return true;
        }

        false
    }
}

#[derive(Debug, Clone)]
struct ExecutionActorState {
    actor_id: MessageId,
    current_execution: usize,
    inbox: VecDeque<Vec<MessageId>>,
}

#[derive(Debug, Clone)]
struct ExecutionSessionState {
    actors: Vec<ExecutionActorState>,
}

#[derive(Debug, Clone)]
pub struct TraceEntry {
    session: SessionId,
    pub sender: Option<(SmolStr, MessageId)>,
    pub receiver: Option<(SmolStr, MessageId)>,
    pub messages: Vec<MessageId>,
}

#[derive(Debug, Clone, Default)]
struct Intruder {
    knowledge: Knowledge,
    constraints: Vec<Rc<(Knowledge, Vec<MessageId>)>>,
}

impl Intruder {
    fn has_achieved_goal(&mut self, sessions: &[Session], unifier: &mut Unifier) -> bool {
        sessions.iter().any(|sess| {
            sess.secrets.iter().any(|secret| {
                let mut knowledge = self.knowledge.clone();
                let mut new_unifier = unifier.clone();

<<<<<<< HEAD
                let intruder_id =
                    converter.get_actor(Some(sess.session_id), &protocol::ActorName("I".into()));
                augment_knowledge(&mut knowledge, &mut new_unifier);

                println!(
                    "Trying to construct {:?} with knowledge [{:?}]\n",
                    new_unifier.resolve_full(secret.msg),
                    knowledge
                        .0
                        .iter()
                        .map(|msg| new_unifier.resolve_full(*msg))
                        .format(", ")
                );
=======
                let intruder_id = unifier.intruder();
                augment_knowledge(&mut knowledge, &mut new_unifier);

                for actor_id in sess.actors.iter().map(|actor| actor.actor_id).chain(Some(intruder_id)) {
                    let mut knowledge = self.knowledge.clone();
                    let mut new_unifier = unifier.clone();

                    let before_unification = new_unifier.resolve_full(actor_id);
                    let intruder_id = unifier.intruder();
                    if new_unifier.unify(intruder_id, actor_id).is_err()  {
                        continue;
                    }
                    println!("Intruder plays the role of {:?}", before_unification);
                    println!("Prior knowledge: {:?}", knowledge.0.iter().map(|msg| unifier.resolve_full(*msg)).format(", "));
                    augment_knowledge(&mut knowledge, &mut new_unifier);
                    println!("New knowledge:   {:?}", knowledge.0.iter().map(|msg| unifier.resolve_full(*msg)).format(", "));

                    println!(
                        "Trying to construct {:?} with knowledge [{:?}]\n",
                        new_unifier.resolve_full(secret.msg),
                        knowledge
                            .0
                            .iter()
                            .map(|msg| new_unifier.resolve_full(*msg))
                            .format(", ")
                    );
>>>>>>> ef1ce744

                for &k in &knowledge.0 {
                    if new_unifier.unify(secret.msg, k).is_ok()
                    // if self.knowledge.can_construct(unifier, secret)
                        && self.conforms_to_constraints_without_augment(&mut new_unifier) && !secret
                        .between_actors
                        .iter()
                        .any(|agent| new_unifier.are_unified(intruder_id, *agent))
                    {
                        eprintln!(
                            "LEAKED {:?} ({:?})",
                            new_unifier.resolve_full(secret.msg),
                            unifier.resolve_full(k)
                        );
                        *unifier = new_unifier;
                        return true;
                    }
                }

                // eprintln!("check with dolev-yao if secret is derivable");

                false
            })
        })
    }

    fn conforms_to_constraints_without_augment(&self, unifier: &mut Unifier) -> bool {
        self.constraints
            .iter()
            .map(|r| r.as_ref())
            .all(|(k, msgs)| msgs.iter().all(|&msg| k.can_construct(unifier, msg)))
    }

    fn conforms_to_constraints(&mut self, unifier: &mut Unifier) -> bool {
        augment_knowledge(&mut self.knowledge, unifier);
        self.conforms_to_constraints_without_augment(unifier)
    }
}

#[derive(Debug, Clone)]
pub struct Execution {
    pub unifier: Unifier,
    intruder: Option<Intruder>,
    states: Vec<ExecutionSessionState>,
    sessions: Rc<Vec<Session>>,
    pub trace: Vec<Rc<TraceEntry>>,
}

impl Execution {
    pub fn new(
        protocol: &Protocol,
        mappings: &mut Mappings,
        mut unifier: Unifier,
        sessions: Rc<Vec<Session>>,
    ) -> Self {
        let states = sessions
            .iter()
            .map(|session| ExecutionSessionState {
                actors: session
                    .actors
                    .iter()
                    .map(|actor| ExecutionActorState {
                        actor_id: actor.actor_id,
                        current_execution: 0,
                        inbox: Default::default(),
                    })
                    .collect(),
            })
            .collect();

        let mut converter = Converter::new(&mut unifier, mappings);
        let mut intruder = Intruder::default();
        for session in sessions.iter() {
            for actor in &protocol.actors {
                if actor.name.0.is_constant() {
                    continue;
                }

                for msg in &actor.initial_knowledge.0 {
                    let msg = msg.replace_agent_with_intruder(&actor.name);
                    let registered_msg = converter.register_typed_message(
                        // TODO: ???
                        None,
                        session.session_id,
                        &protocol.initiations,
                        msg.clone(),
                    );

                    if intruder
                        .knowledge
                        .0
                        .iter()
                        .all(|&msg| !converter.unifier.are_unified(msg, registered_msg))
                    {
                        intruder.knowledge.0.push(registered_msg);
                    }
                }
            }
        }

        Execution {
            unifier,
            intruder: Some(intruder),
            sessions,
            states,
            trace: vec![],
        }
    }

    pub fn possible_next(&self) -> impl Iterator<Item = Execution> + '_ {
        // NOTE: Under the assumption that all sessions are initially
        // equivalent, never progress sessions which come after sessions which
        // have not been started yet.
        let num_used_sessions = self
            .trace
            .iter()
            .map(|trace| trace.session)
            .sorted()
            .dedup()
            .count();

        self.sessions
            .iter()
            .zip_eq(self.states.iter())
            .enumerate()
            .take(num_used_sessions + 1)
            .flat_map(move |(session_i, (session, session_state))| {
                session
                    .actors
                    .iter()
                    .zip_eq(session_state.actors.iter())
                    .enumerate()
                    .flat_map(move |(actor_i, (actor, state))| {
                        if let Some(transaction) = actor.strand.get(state.current_execution) {
                            match transaction.direction {
                                Direction::Outgoing => {
                                    let mut new = self.clone();

                                    if let Some(receiver_i) = new.states[session_i]
                                        .actors
                                        .iter_mut()
                                        .position(|a| a.actor_id == transaction.receiver)
                                    {
                                        // shouldn't, we also have an execution where receiver doesn't get the message in their inbox?
                                        let mut next_executions = Vec::new();
                                        if let Some(intruder) = &mut new.intruder {
                                            intruder
                                                .knowledge
                                                .0
                                                .extend(transaction.messages.clone());
                                        }

                                        new.states[session_i].actors[actor_i].current_execution +=
                                            1;

                                        // TODO: Don't clone if not nessesary
                                        let mut intruder_intercept = new.clone();

                                        new.trace.push(
                                            TraceEntry {
                                                session: session.session_id,
                                                sender: Some((
                                                    actor.name.as_str().into(),
                                                    actor.actor_id,
                                                )),
                                                receiver: Some((
                                                    self.sessions[session_i].actors[receiver_i]
                                                        .name
                                                        .as_str()
                                                        .into(),
                                                    self.sessions[session_i].actors[receiver_i]
                                                        .actor_id,
                                                )),
                                                messages: transaction.messages.clone(),
                                            }
                                            .into(),
                                        );

                                        let r = &mut new.states[session_i].actors[receiver_i];
                                        r.inbox.push_back(transaction.messages.clone());

                                        next_executions.push(new);

                                        if self.intruder.is_some() {
                                            intruder_intercept.trace.push(
                                                TraceEntry {
                                                    session: session.session_id,
                                                    sender: Some((
                                                        actor.name.as_str().into(),
                                                        actor.actor_id,
                                                    )),
                                                    receiver: None,
                                                    messages: transaction.messages.clone(),
                                                }
                                                .into(),
                                            );

                                            next_executions.push(intruder_intercept);
                                        }

                                        next_executions
                                    } else {
                                        unreachable!("cannot send message to unknown actor")
                                    }
                                }
                                Direction::Ingoing => {
                                    if !state.inbox.is_empty() {
                                        let mut new = self.clone();

                                        let incoming = new.states[session_i].actors[actor_i]
                                            .inbox
                                            .pop_back()
                                            .unwrap();

                                        for (&a, &b) in
                                            transaction.messages.iter().zip_eq(incoming.iter())
                                        {
                                            // if new.unifier.resolve_full(a)
                                            //     != new.unifier.resolve_full(b)
                                            // {
                                            //     println!(
                                            //         "Time to unify {:?} with {:?}",
                                            //         new.unifier.resolve_full(a),
                                            //         new.unifier.resolve_full(b)
                                            //     );
                                            // }
                                            match new.unifier.unify(a, b) {
                                                Ok(_) => {}
                                                Err(_) => {
                                                    return vec![];
                                                }
                                            }
                                        }

                                        new.states[session_i].actors[actor_i].current_execution +=
                                            1;

                                        vec![new]
                                    } else {
                                        let mut new = self.clone();

                                        if let Some(intruder) = &mut new.intruder {
                                            intruder.constraints.push(Rc::new((
                                                intruder.knowledge.clone(),
                                                transaction.messages.clone(),
                                            )));

                                            intruder
                                                .knowledge
                                                .0
                                                .extend(transaction.messages.clone());

                                            new.states[session_i].actors[actor_i]
                                                .current_execution += 1;

                                            new.trace.push(
                                                TraceEntry {
                                                    session: SessionId(session_i as _),
                                                    sender: None,
                                                    receiver: Some((
                                                        new.sessions[session_i].actors[actor_i]
                                                            .name
                                                            .clone()
                                                            .into(),
                                                        new.states[session_i].actors[actor_i]
                                                            .actor_id,
                                                    )),
                                                    messages: transaction.messages.clone(),
                                                }
                                                .into(),
                                            );

                                            return vec![new];
                                        }

                                        vec![]
                                    }
                                }
                            }
                        } else {
                            vec![]
                        }
                    })
            })
            .filter_map(|mut exe| {
                if let Some(intruder) = &mut exe.intruder {
                    intruder
                        .conforms_to_constraints(&mut exe.unifier)
                        .then(|| exe)
                } else {
                    Some(exe)
                }
            })
    }

    pub fn has_compromised_secrets(&mut self) -> bool {
        match &mut self.intruder {
            Some(intruder) => intruder.has_achieved_goal(&self.sessions, &mut self.unifier),
            None => false,
        }
    }

    pub fn print_sessions(&mut self) {
        println!("---------------------------");
        if let Some(intruder) = &self.intruder {
            println!(
                "# Intruder knowledge:\n  {:?}",
                intruder
                    .knowledge
                    .0
                    .iter()
                    .map(|msg| self.unifier.resolve_full(*msg))
                    .format(", ")
            );
        }

        println!();
        println!("Sessions");
        for ses in self.sessions.iter() {
            ses.print(&mut self.unifier);
        }
    }
}

/*


A->B: A,B

A1->
    ->B1
        A2->
        B2->
    A2->
        ->B1
        ->B2
A2->
    ->B2
        A1->
        B1->
    A1->
        ->B1
        ->B2


EX1: A1: Put A,B in inbox for B1
    - Take out of inbox B1
    - Put A,B in inbox for B2



*/

/*
problem with gloabl unification:
A -> s: A, B
s->A: {| KAB |}sk(A,s), {| KAB |}sk(B,s)
A->B: A,{| KAB |}sk(B,s)


if s thinks B~i but talks to i initially
i -> s: A, i
s->i: {| KAB |}sk(A,s), {| KAB |}sk(i,s)
i->B: A,{| KAB |}sk(B,s)


i then gets KAB but s thinks it is secure between (A,i,s) and B thinks it is secure between (i,B,s).
here i plays the role of A and B when needed
*/<|MERGE_RESOLUTION|>--- conflicted
+++ resolved
@@ -955,9 +955,7 @@
                 let mut knowledge = self.knowledge.clone();
                 let mut new_unifier = unifier.clone();
 
-<<<<<<< HEAD
-                let intruder_id =
-                    converter.get_actor(Some(sess.session_id), &protocol::ActorName("I".into()));
+                let intruder_id = unifier.intruder();
                 augment_knowledge(&mut knowledge, &mut new_unifier);
 
                 println!(
@@ -969,34 +967,6 @@
                         .map(|msg| new_unifier.resolve_full(*msg))
                         .format(", ")
                 );
-=======
-                let intruder_id = unifier.intruder();
-                augment_knowledge(&mut knowledge, &mut new_unifier);
-
-                for actor_id in sess.actors.iter().map(|actor| actor.actor_id).chain(Some(intruder_id)) {
-                    let mut knowledge = self.knowledge.clone();
-                    let mut new_unifier = unifier.clone();
-
-                    let before_unification = new_unifier.resolve_full(actor_id);
-                    let intruder_id = unifier.intruder();
-                    if new_unifier.unify(intruder_id, actor_id).is_err()  {
-                        continue;
-                    }
-                    println!("Intruder plays the role of {:?}", before_unification);
-                    println!("Prior knowledge: {:?}", knowledge.0.iter().map(|msg| unifier.resolve_full(*msg)).format(", "));
-                    augment_knowledge(&mut knowledge, &mut new_unifier);
-                    println!("New knowledge:   {:?}", knowledge.0.iter().map(|msg| unifier.resolve_full(*msg)).format(", "));
-
-                    println!(
-                        "Trying to construct {:?} with knowledge [{:?}]\n",
-                        new_unifier.resolve_full(secret.msg),
-                        knowledge
-                            .0
-                            .iter()
-                            .map(|msg| new_unifier.resolve_full(*msg))
-                            .format(", ")
-                    );
->>>>>>> ef1ce744
 
                 for &k in &knowledge.0 {
                     if new_unifier.unify(secret.msg, k).is_ok()
@@ -1162,14 +1132,19 @@
                                                     actor.name.as_str().into(),
                                                     actor.actor_id,
                                                 )),
-                                                receiver: Some((
-                                                    self.sessions[session_i].actors[receiver_i]
-                                                        .name
-                                                        .as_str()
-                                                        .into(),
-                                                    self.sessions[session_i].actors[receiver_i]
-                                                        .actor_id,
-                                                )),
+                                                receiver:
+                                                    Some(
+                                                        (
+                                                            self.sessions[session_i].actors
+                                                                [receiver_i]
+                                                                .name
+                                                                .as_str()
+                                                                .into(),
+                                                            self.sessions[session_i].actors
+                                                                [receiver_i]
+                                                                .actor_id,
+                                                        ),
+                                                    ),
                                                 messages: transaction.messages.clone(),
                                             }
                                             .into(),
@@ -1256,14 +1231,19 @@
                                                 TraceEntry {
                                                     session: SessionId(session_i as _),
                                                     sender: None,
-                                                    receiver: Some((
-                                                        new.sessions[session_i].actors[actor_i]
-                                                            .name
-                                                            .clone()
-                                                            .into(),
-                                                        new.states[session_i].actors[actor_i]
-                                                            .actor_id,
-                                                    )),
+                                                    receiver:
+                                                        Some(
+                                                            (
+                                                                new.sessions[session_i].actors
+                                                                    [actor_i]
+                                                                    .name
+                                                                    .clone()
+                                                                    .into(),
+                                                                new.states[session_i].actors
+                                                                    [actor_i]
+                                                                    .actor_id,
+                                                            ),
+                                                        ),
                                                     messages: transaction.messages.clone(),
                                                 }
                                                 .into(),
